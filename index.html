--- conflicted
+++ resolved
@@ -21,32 +21,7 @@
 
     <div class="max-w-7xl mx-auto bg-secondary rounded-xl shadow-lg overflow-hidden my-8">
         <div class="p-6 sm:p-8">
-            <h1 class="text-2xl sm:text-3xl font-bold text-primary mb-4 text-center">Temario para Examen Final de Medicina Interna</h1>
-            
-<<<<<<< HEAD
-=======
-            <div class="mb-4">
-                <input type="text" id="search-bar" placeholder="Buscar tema..." class="w-full p-2 border border-border-color bg-secondary rounded-lg focus:ring-2 focus:ring-sky-400 focus:border-sky-400">
-            </div>
-
-            <div id="advanced-tools" class="mb-4 flex flex-wrap items-center gap-2">
-                <input type="text" id="search-term" placeholder="Buscar texto" class="p-2 border border-border-color rounded">
-                <input type="text" id="replace-term" placeholder="Reemplazar con" class="p-2 border border-border-color rounded">
-                <label class="flex items-center gap-1 text-sm"><input type="checkbox" id="search-regex">Regex</label>
-                <label class="flex items-center gap-1 text-sm"><input type="checkbox" id="search-case">Mayús</label>
-                <button id="search-replace-btn" class="px-3 py-2 bg-sky-600 text-white rounded">Reemplazar</button>
-                <button id="cloud-sync-btn" class="px-3 py-2 bg-purple-600 text-white rounded">Sync Nube</button>
-                <div id="shortcut-settings" class="flex items-center gap-1">
-                    <select id="shortcut-action" class="p-1 border rounded">
-                        <option value="search">Buscar</option>
-                        <option value="replace">Reemplazar</option>
-                    </select>
-                    <input type="text" id="shortcut-keys" placeholder="Ctrl+F" class="p-1 border rounded">
-                    <button id="save-shortcut-btn" class="px-2 py-1 bg-gray-600 text-white rounded">Guardar</button>
-                </div>
-            </div>
-
->>>>>>> 58f31df1
+            <h1 class="text-2xl sm:text-3xl font-bold text-primary mb-4 text-center">Temario para Examen Final de Medicina Interna</h1
             <div class="flex flex-col md:flex-row flex-wrap items-center justify-between gap-4 my-4">
                  <button id="ask-ai-btn" class="w-full md:w-auto order-3 md:order-1 px-6 py-2 bg-indigo-600 text-white font-semibold rounded-lg shadow-md hover:bg-indigo-700 focus:outline-none focus:ring-2 focus:ring-indigo-400 focus:ring-opacity-75 flex items-center justify-center space-x-2">
                     <svg class="w-5 h-5" xmlns="http://www.w3.org/2000/svg" viewBox="0 0 20 20" fill="currentColor"><path d="M10 2a.75.75 0 01.75.75v.518a3.75 3.75 0 013.232 4.025l-1.82 1.82a.75.75 0 101.06 1.06l1.82-1.82A5.25 5.25 0 0010.75 2.52V2.75A.75.75 0 0110 2zM3.483 4.49A5.23 5.23 0 002.5 7.25v.518a3.75 3.75 0 014.025-3.232l-1.82-1.82a.75.75 0 10-1.06 1.06l1.82 1.82zM10 18a.75.75 0 01-.75-.75v-.518a3.75 3.75 0 01-3.232-4.025l1.82-1.82a.75.75 0 10-1.06-1.06l-1.82 1.82A5.25 5.25 0 009.25 17.48v.77a.75.75 0 01.75.75zM16.517 15.51a5.23 5.23 0 00.983-2.76v-.518a3.75 3.75 0 01-4.025 3.232l1.82 1.82a.75.75 0 101.06-1.06l-1.82-1.82zM10 12a2 2 0 100-4 2 2 0 000 4z"/></svg>
